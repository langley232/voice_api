--- conflicted
+++ resolved
@@ -78,15 +78,8 @@
 
     except Exception as e:
         print(f"Error loading model: {e}")
-<<<<<<< HEAD
-        # Depending on policy, you might want to raise the exception
-        # or allow the app to start without the model for some endpoints.
-        # For now, we'll let it start and log the error.
         model_translator = None
 
-=======
-        model_translator = None 
->>>>>>> c06fb62c
 
 @app.get("/")
 async def root():
@@ -117,15 +110,8 @@
 
     temp_audio_path = None
     try:
-<<<<<<< HEAD
-        # Save uploaded audio file to a temporary path
-        # Assuming WAV, or let model handle format
         fd, temp_audio_path = tempfile.mkstemp(suffix=".wav")
-        os.close(fd)  # Close descriptor, open with 'wb'
-=======
-        fd, temp_audio_path = tempfile.mkstemp(suffix=".wav") 
-        os.close(fd) 
->>>>>>> c06fb62c
+        os.close(fd)
 
         with open(temp_audio_path, "wb") as buffer:
             shutil.copyfileobj(audio_file.file, buffer)
@@ -135,13 +121,8 @@
 
         transcribed_text, detected_language_code, _, _ = model_translator.predict(
             input=temp_audio_path,
-<<<<<<< HEAD
-            task_str="s2t_transcript",  # Speech-to-Text (transcript)
-            tgt_lang="eng"  # Required, but hoping `detected_language_code` gives the true language
-=======
-            task_str="s2t_transcript", # Speech-to-Text (transcript) - This is correct for 4 returns
-            tgt_lang="eng" 
->>>>>>> c06fb62c
+            task_str="s2t_transcript",
+            tgt_lang="eng"
         )
 
         if transcribed_text is None or detected_language_code is None:
@@ -181,36 +162,19 @@
             status_code=503, detail="Model not loaded or failed to load.")
 
     try:
-<<<<<<< HEAD
         print(
             f"Received Translation request: Text='{request.text}', Source='{request.source_language}', Target='{request.target_language}'")
 
-        translated_text, _, _, _ = model_translator.predict(
-            input=request.text,
-            task_str="t2tt_text",  # Text-to-Text Translation
-=======
-        print(f"Received Translation request: Text='{request.text}', Source='{request.source_language}', Target='{request.target_language}'")
-        
-        # CORRECTED UNPACKING: Expecting 2 values for 't2tt' task
         translated_text_raw, _ = model_translator.predict(
             input=request.text,
-            task_str="t2tt", 
->>>>>>> c06fb62c
+            task_str="t2tt",
             src_lang=request.source_language,
             tgt_lang=request.target_language
         )
 
-<<<<<<< HEAD
-        if translated_text is None:
+        if translated_text_raw is None:
             raise HTTPException(
                 status_code=500, detail="Model failed to translate text.")
-
-        print(f"Translated text: '{translated_text}'")
-
-        return TranslationResponse(translated_text=translated_text)
-=======
-        if translated_text_raw is None:
-            raise HTTPException(status_code=500, detail="Model failed to translate text.")
 
         # --- NEW FIX APPLIED HERE ---
         # Extract the string from the list and ensure it's a standard Python string
@@ -221,9 +185,8 @@
             final_translated_text = str(translated_text_raw)
 
         print(f"Translated text: '{final_translated_text}'")
-        
+
         return TranslationResponse(translated_text=final_translated_text)
->>>>>>> c06fb62c
 
     except HTTPException as e_http:
         raise e_http
@@ -244,17 +207,14 @@
         raise HTTPException(
             status_code=503, detail="Model not loaded or failed to load.")
 
+    temp_audio_path = None
     try:
         print(
             f"Received TTS request: Text='{request.text}', Target Language='{request.target_language}'")
 
         output_text, audio_waveform, audio_sample_rate = model_translator.predict(
             input=request.text,
-<<<<<<< HEAD
-            task_str="t2st",  # Text-to-Speech (and Text)
-=======
-            task_str="t2st_sync", 
->>>>>>> c06fb62c
+            task_str="t2st",
             tgt_lang=request.target_language,
         )
 
@@ -300,12 +260,14 @@
         raise e_http
     except Exception as e:
         print(f"Error during TTS generation: {e}")
-<<<<<<< HEAD
-        # Attempt to clean up temp file if it was created before the error in predict or saving
-        # This specific location might not always have temp_audio_path defined if error is early
-        # Consider moving cleanup to a broader finally block if needed, though the save block has one.
-        raise HTTPException(
-            status_code=500, detail=f"TTS generation failed: {str(e)}")
-=======
-        raise HTTPException(status_code=500, detail=f"TTS generation failed: {str(e)}")
->>>>>>> c06fb62c
+        # Clean up temp file if it exists
+        if temp_audio_path and os.path.exists(temp_audio_path):
+            try:
+                os.remove(temp_audio_path)
+                print(
+                    f"Cleaned up temporary audio file after error: {temp_audio_path}")
+            except Exception as e_cleanup:
+                print(
+                    f"Error cleaning up temporary file {temp_audio_path}: {e_cleanup}")
+        raise HTTPException(
+            status_code=500, detail=f"TTS generation failed: {str(e)}")